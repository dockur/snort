--- conflicted
+++ resolved
@@ -1,13 +1,8 @@
 import "./ProfileImage.css";
 
 import { useMemo } from "react";
-<<<<<<< HEAD
-import { useNavigate, Link } from "react-router-dom";
-import useProfile from "Feed/ProfileFeed";
-=======
 import { Link, useNavigate } from "react-router-dom";
 import { useUserProfile } from "Feed/ProfileFeed";
->>>>>>> d2ac231f
 import { hexToBech32, profileLink } from "Util";
 import Avatar from "Element/Avatar"
 import Nip05 from "Element/Nip05";
