import "./Layout.css";
import { useEffect, useMemo } from "react"
import { useDispatch, useSelector } from "react-redux";
import { Outlet, useNavigate } from "react-router-dom";
<<<<<<< HEAD
import Envelope from "Icons/Envelope"
import Bell from "Icons/Bell"
=======
import { faBell, faMessage, faSearch } from "@fortawesome/free-solid-svg-icons";
import { FontAwesomeIcon } from "@fortawesome/react-fontawesome";
>>>>>>> d2ac231f

import { RootState } from "State/Store";
import { init, UserPreferences } from "State/Login";
import { HexKey, RawEvent, TaggedRawEvent } from "Nostr";
import { RelaySettings } from "Nostr/Connection";
import { System } from "Nostr/System"
import ProfileImage from "Element/ProfileImage";
import useLoginFeed from "Feed/LoginFeed";
import { totalUnread } from "Pages/MessagesPage";
import { SearchRelays } from 'Const';
import useEventPublisher from "Feed/EventPublisher";

export default function Layout() {
    const dispatch = useDispatch();
    const navigate = useNavigate();
    const isInit = useSelector<RootState, boolean | undefined>(s => s.login.loggedOut);
    const key = useSelector<RootState, HexKey | undefined>(s => s.login.publicKey);
    const relays = useSelector<RootState, Record<string, RelaySettings>>(s => s.login.relays);
    const notifications = useSelector<RootState, TaggedRawEvent[]>(s => s.login.notifications);
    const readNotifications = useSelector<RootState, number>(s => s.login.readNotifications);
    const dms = useSelector<RootState, RawEvent[]>(s => s.login.dms);
    const prefs = useSelector<RootState, UserPreferences>(s => s.login.preferences);
    const pub = useEventPublisher();
    useLoginFeed();

    useEffect(() => {
        System.nip42Auth = pub.nip42Auth
    },[pub])

    useEffect(() => {
        if (relays) {
            for (let [k, v] of Object.entries(relays)) {
                System.ConnectToRelay(k, v);
            }
            for (let [k, v] of System.Sockets) {
                if (!relays[k] && !SearchRelays.has(k)) {
                    System.DisconnectRelay(k);
                }
            }
        }
    }, [relays]);

    function setTheme(theme: "light" | "dark") {
        const elm = document.documentElement;
        if (theme === "light" && !elm.classList.contains("light")) {
            elm.classList.add("light");
        } else if (theme === "dark" && elm.classList.contains("light")) {
            elm.classList.remove("light");
        }
    }

    useEffect(() => {
        let osTheme = window.matchMedia("(prefers-color-scheme: light)");
        setTheme(prefs.theme === "system" && osTheme.matches ? "light" : prefs.theme === "light" ? "light" : "dark");

        osTheme.onchange = (e) => {
            if (prefs.theme === "system") {
                setTheme(e.matches ? "light" : "dark");
            }
        }
        return () => { osTheme.onchange = null; }
    }, [prefs.theme]);

    useEffect(() => {
        dispatch(init());
    }, []);

    async function goToNotifications(e: any) {
        e.stopPropagation();
        // request permissions to send notifications
        if ("Notification" in window) {
            try {
                if (Notification.permission !== "granted") {
                    let res = await Notification.requestPermission();
                    console.debug(res);
                }
            } catch (e) {
                console.error(e);
            }
        }
        navigate("/notifications");
    }

    function accountHeader() {
        const unreadNotifications = notifications?.filter(a => (a.created_at * 1000) > readNotifications).length;
        const unreadDms = key ? totalUnread(dms, key) : 0;
        return (
            <div className="header-actions">
                <div className={`btn btn-rnd${unreadDms === 0 ? " mr10" : ""}`} onClick={(e) => navigate("/messages")}>
                    <Envelope />
                    {unreadDms > 0 && (<span className="has-unread"></span>)}
                </div>
                <div className={`btn btn-rnd${unreadNotifications === 0 ? " mr10" : ""}`} onClick={(e) => goToNotifications(e)}>
                    <Bell />
                    {unreadNotifications > 0 && (<span className="has-unread"></span>)}
                </div>
                <ProfileImage pubkey={key || ""} showUsername={false} />
            </div>
        )
    }

    if (typeof isInit !== "boolean") {
        return null;
    }
    return (
        <div className="page">
            <header>
                <div className="logo" onClick={() => navigate("/")}>Snort</div>
                <div>
                    <div className={`btn btn-rnd mr10`} onClick={(e) => navigate("/search")}>
                        <FontAwesomeIcon icon={faSearch} size="xl" />
                    </div>
                    {key ? accountHeader() :
                        <button type="button" onClick={() => navigate("/login")}>Login</button>
                    }
                </div>
            </header>

            <Outlet />
        </div>
    )
}<|MERGE_RESOLUTION|>--- conflicted
+++ resolved
@@ -2,13 +2,9 @@
 import { useEffect, useMemo } from "react"
 import { useDispatch, useSelector } from "react-redux";
 import { Outlet, useNavigate } from "react-router-dom";
-<<<<<<< HEAD
-import Envelope from "Icons/Envelope"
-import Bell from "Icons/Bell"
-=======
-import { faBell, faMessage, faSearch } from "@fortawesome/free-solid-svg-icons";
-import { FontAwesomeIcon } from "@fortawesome/react-fontawesome";
->>>>>>> d2ac231f
+import Envelope from "Icons/Envelope";
+import Bell from "Icons/Bell";
+import Search from "Icons/Search";
 
 import { RootState } from "State/Store";
 import { init, UserPreferences } from "State/Login";
@@ -20,6 +16,8 @@
 import { totalUnread } from "Pages/MessagesPage";
 import { SearchRelays } from 'Const';
 import useEventPublisher from "Feed/EventPublisher";
+import useModeration from "Hooks/useModeration";
+
 
 export default function Layout() {
     const dispatch = useDispatch();
@@ -30,6 +28,8 @@
     const notifications = useSelector<RootState, TaggedRawEvent[]>(s => s.login.notifications);
     const readNotifications = useSelector<RootState, number>(s => s.login.readNotifications);
     const dms = useSelector<RootState, RawEvent[]>(s => s.login.dms);
+    const { isMuted } = useModeration();
+    const filteredDms = dms.filter(a => !isMuted(a.pubkey))
     const prefs = useSelector<RootState, UserPreferences>(s => s.login.preferences);
     const pub = useEventPublisher();
     useLoginFeed();
@@ -94,14 +94,17 @@
 
     function accountHeader() {
         const unreadNotifications = notifications?.filter(a => (a.created_at * 1000) > readNotifications).length;
-        const unreadDms = key ? totalUnread(dms, key) : 0;
+        const unreadDms = key ? totalUnread(filteredDms, key) : 0;
         return (
             <div className="header-actions">
-                <div className={`btn btn-rnd${unreadDms === 0 ? " mr10" : ""}`} onClick={(e) => navigate("/messages")}>
+                <div className="btn btn-rnd" onClick={(e) => navigate("/search")}>
+                    <Search />
+                </div>
+                <div className="btn btn-rnd" onClick={(e) => navigate("/messages")}>
                     <Envelope />
                     {unreadDms > 0 && (<span className="has-unread"></span>)}
                 </div>
-                <div className={`btn btn-rnd${unreadNotifications === 0 ? " mr10" : ""}`} onClick={(e) => goToNotifications(e)}>
+                <div className="btn btn-rnd" onClick={(e) => goToNotifications(e)}>
                     <Bell />
                     {unreadNotifications > 0 && (<span className="has-unread"></span>)}
                 </div>
@@ -118,9 +121,6 @@
             <header>
                 <div className="logo" onClick={() => navigate("/")}>Snort</div>
                 <div>
-                    <div className={`btn btn-rnd mr10`} onClick={(e) => navigate("/search")}>
-                        <FontAwesomeIcon icon={faSearch} size="xl" />
-                    </div>
                     {key ? accountHeader() :
                         <button type="button" onClick={() => navigate("/login")}>Login</button>
                     }
