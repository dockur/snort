--- conflicted
+++ resolved
@@ -21,12 +21,7 @@
     const navigate = useNavigate();
     const id = useSelector<RootState, HexKey | undefined>(s => s.login.publicKey);
     const privKey = useSelector<RootState, HexKey | undefined>(s => s.login.privateKey);
-<<<<<<< HEAD
-    const user = useProfile(id)?.get(id || "");
-=======
-    const dispatch = useDispatch();
     const user = useUserProfile(id!);
->>>>>>> d2ac231f
     const publisher = useEventPublisher();
 
     const [name, setName] = useState<string>();
