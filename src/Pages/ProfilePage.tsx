import "./ProfilePage.css";

import { useEffect, useMemo, useState } from "react";
import { useSelector } from "react-redux";
import { useNavigate, useParams } from "react-router-dom";

<<<<<<< HEAD
import Link from "Icons/Link";
import Zap from "Icons/Zap";
import useProfile from "Feed/ProfileFeed";
=======
import { useUserProfile } from "Feed/ProfileFeed";
>>>>>>> d2ac231f
import FollowButton from "Element/FollowButton";
import { extractLnAddress, parseId, hexToBech32 } from "Util";
import Avatar from "Element/Avatar";
import LogoutButton from "Element/LogoutButton";
import Timeline from "Element/Timeline";
import Text from 'Element/Text'
import LNURLTip from "Element/LNURLTip";
import Nip05 from "Element/Nip05";
import Copy from "Element/Copy";
import ProfilePreview from "Element/ProfilePreview";
import FollowersList from "Element/FollowersList";
import BlockList from "Element/BlockList";
import MutedList from "Element/MutedList";
import FollowsList from "Element/FollowsList";
import { RootState } from "State/Store";
import { HexKey } from "Nostr";
import FollowsYou from "Element/FollowsYou"

enum ProfileTab {
    Notes = "Notes",
    Reactions = "Reactions",
    Followers = "Followers",
    Follows = "Follows",
    Muted = "Muted",
    Blocked = "Blocked"
};

export default function ProfilePage() {
    const params = useParams();
    const navigate = useNavigate();
    const id = useMemo(() => parseId(params.id!), [params]);
<<<<<<< HEAD
    const user = useProfile(id)?.get(id);
    const loggedOut = useSelector<RootState, boolean | undefined>(s => s.login.loggedOut);
=======
    const user = useUserProfile(id);
>>>>>>> d2ac231f
    const loginPubKey = useSelector<RootState, HexKey | undefined>(s => s.login.publicKey);
    const follows = useSelector<RootState, HexKey[]>(s => s.login.follows);
    const isMe = loginPubKey === id;
    const [showLnQr, setShowLnQr] = useState<boolean>(false);
    const [tab, setTab] = useState(ProfileTab.Notes);
    const aboutText = user?.about || ''
    const about = Text({ content: user?.about || '', tags: [], users: new Map() })
    const lnurl = extractLnAddress(user?.lud16 || user?.lud06 || "");

    useEffect(() => {
        setTab(ProfileTab.Notes);
    }, [params]);

    function username() {
        return (
            <div className="name">
                <h2>
                    {user?.display_name || user?.name || 'Nostrich'}
                    <FollowsYou pubkey={id} />
                </h2>
                {user?.nip05 && <Nip05 nip05={user.nip05} pubkey={user.pubkey} />}
                <Copy text={params.id || ""} />
                {links()}
            </div>
        )
    }

    function links() {
      return (
         <div className="links">
             {user?.website && (
                 <div className="website f-ellipsis">
                     <span className="link-icon">
                       <Link />
                     </span>
                     <a href={user.website} target="_blank" rel="noreferrer">{user.website}</a>
                 </div>
             )}

             {lnurl && (
                 <div className="ln-address" onClick={(e) => setShowLnQr(true)}>
                     <span className="link-icon">
                       <Zap />
                     </span>
                     <span className="lnurl f-ellipsis" >
                         {lnurl}
                     </span>
                 </div>
             )}
            <LNURLTip svc={lnurl} show={showLnQr} onClose={() => setShowLnQr(false)} />
         </div>
      )
    }

    function bio() {
        return aboutText.length > 0 && (
            <>
              <h3>Bio</h3>
              <div className="details">
                {about}
              </div>
            </>
        )
    }

    function tabContent() {
        switch (tab) {
            case ProfileTab.Notes:
                return <Timeline key={id} subject={{ type: "pubkey", items: [id] }} postsOnly={false} method={"LIMIT_UNTIL"} ignoreModeration={true} />;
            case ProfileTab.Follows: {
                if (isMe) {
                    return (
                        <div className="main-content">
                            <h4>Following {follows.length}</h4>
                            {follows.map(a => <ProfilePreview key={a} pubkey={a.toLowerCase()} options={{ about: false }} />)}
                        </div>
                    );
                } else {
                    return <FollowsList pubkey={id} />;
                }
            }
            case ProfileTab.Followers: {
                return <FollowersList pubkey={id} />
            }
            case ProfileTab.Muted: {
                return isMe ? <BlockList variant="muted" /> : <MutedList pubkey={id} />
            }
            case ProfileTab.Blocked: {
                return isMe ? <BlockList variant="blocked" /> : null
            }
        }
    }

    function avatar() {
        return (
            <div className="avatar-wrapper">
                <Avatar user={user} />
            </div>
        )
    }

    function userDetails() {
        return (
            <div className="details-wrapper">
                {username()}
                <div className="profile-actions">
                  {isMe ? (
                    <>
                      <LogoutButton />
                      <button type="button" onClick={() => navigate("/settings")}>
                        Settings
                      </button>
                    </>
                  ) : (
                    !loggedOut && (
                      <>
                        <button type="button" onClick={() => navigate(`/messages/${hexToBech32("npub", id)}`)}>
                           Message
                        </button>
                        <FollowButton pubkey={id} />
                      </>
                    )
                  )}
                </div>
                {bio()}
            </div>
        )
    }

    function renderTab(v: ProfileTab) {
      return <div className={`tab f-1${tab === v ? " active" : ""}`} key={v} onClick={() => setTab(v)}>{v}</div>
    }

    return (
        <>
            <div className="profile flex">
              {user?.banner && <img alt="banner" className="banner" src={user.banner} />}
              <div className="profile-wrapper flex">
                {avatar()}
                {userDetails()}
               </div>
            </div>
            <div className="tabs">
                {[ProfileTab.Notes, ProfileTab.Followers, ProfileTab.Follows, ProfileTab.Muted].map(renderTab)}
                {isMe && renderTab(ProfileTab.Blocked)}
            </div>
            {tabContent()}
        </>
    )
}<|MERGE_RESOLUTION|>--- conflicted
+++ resolved
@@ -4,13 +4,10 @@
 import { useSelector } from "react-redux";
 import { useNavigate, useParams } from "react-router-dom";
 
-<<<<<<< HEAD
 import Link from "Icons/Link";
 import Zap from "Icons/Zap";
-import useProfile from "Feed/ProfileFeed";
-=======
+import Envelope from "Icons/Envelope";
 import { useUserProfile } from "Feed/ProfileFeed";
->>>>>>> d2ac231f
 import FollowButton from "Element/FollowButton";
 import { extractLnAddress, parseId, hexToBech32 } from "Util";
 import Avatar from "Element/Avatar";
@@ -42,12 +39,8 @@
     const params = useParams();
     const navigate = useNavigate();
     const id = useMemo(() => parseId(params.id!), [params]);
-<<<<<<< HEAD
-    const user = useProfile(id)?.get(id);
+    const user = useUserProfile(id);
     const loggedOut = useSelector<RootState, boolean | undefined>(s => s.login.loggedOut);
-=======
-    const user = useUserProfile(id);
->>>>>>> d2ac231f
     const loginPubKey = useSelector<RootState, HexKey | undefined>(s => s.login.publicKey);
     const follows = useSelector<RootState, HexKey[]>(s => s.login.follows);
     const isMe = loginPubKey === id;
@@ -87,16 +80,6 @@
                  </div>
              )}
 
-             {lnurl && (
-                 <div className="ln-address" onClick={(e) => setShowLnQr(true)}>
-                     <span className="link-icon">
-                       <Zap />
-                     </span>
-                     <span className="lnurl f-ellipsis" >
-                         {lnurl}
-                     </span>
-                 </div>
-             )}
             <LNURLTip svc={lnurl} show={showLnQr} onClose={() => setShowLnQr(false)} />
          </div>
       )
@@ -162,14 +145,27 @@
                       </button>
                     </>
                   ) : (
-                    !loggedOut && (
-                      <>
-                        <button type="button" onClick={() => navigate(`/messages/${hexToBech32("npub", id)}`)}>
-                           Message
-                        </button>
-                        <FollowButton pubkey={id} />
-                      </>
-                    )
+                    <>
+                      <button
+                        className="icon"
+                        type="button"
+                        onClick={() => setShowLnQr(true)}
+                      >
+                         <Zap width={14} height={16} />
+                      </button>
+                      {!loggedOut && (
+                        <>
+                          <button
+                            className="icon"
+                            type="button"
+                            onClick={() => navigate(`/messages/${hexToBech32("npub", id)}`)}
+                          >
+                             <Envelope width={16} height={13} />
+                          </button>
+                          <FollowButton pubkey={id} />
+                        </>
+                      )}
+                    </>
                   )}
                 </div>
                 {bio()}
