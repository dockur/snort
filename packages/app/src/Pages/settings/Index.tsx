import "./Index.css";
import { FormattedMessage } from "react-intl";
import { useDispatch } from "react-redux";
import { useNavigate } from "react-router-dom";
<<<<<<< HEAD
import Icon from "Icons/Icon";
=======
import ArrowFront from "Icons/ArrowFront";
import Gear from "Icons/Gear";
import Profile from "Icons/Profile";
import Relay from "Icons/Relay";
import Heart from "Icons/Heart";
import Logout from "Icons/Logout";
import Bitcoin from "Icons/Bitcoin";
>>>>>>> 9c52be31
import { logout } from "State/Login";

import messages from "./messages";

const SettingsIndex = () => {
  const dispatch = useDispatch();
  const navigate = useNavigate();

  function handleLogout() {
    dispatch(logout());
    window.location.href = "/";
  }

  return (
    <>
      <div className="settings-nav">
        <div className="settings-row" onClick={() => navigate("profile")}>
          <Icon name="profile" />
          <FormattedMessage {...messages.Profile} />
          <Icon name="arrowFront" />
        </div>
        <div className="settings-row" onClick={() => navigate("relays")}>
          <Icon name="relay" />
          <FormattedMessage {...messages.Relays} />
          <Icon name="arrowFront" />
        </div>
        <div className="settings-row" onClick={() => navigate("preferences")}>
          <Icon name="gear" />
          <FormattedMessage {...messages.Preferences} />
          <Icon name="arrowFront" />
        </div>
        <div className="settings-row" onClick={() => navigate("wallet")}>
          <div className="mr10">
            <Bitcoin />
          </div>
          <FormattedMessage defaultMessage="Wallet" />
          <div className="align-end">
            <ArrowFront />
          </div>
        </div>
        <div className="settings-row" onClick={() => navigate("/donate")}>
          <Icon name="heart" />
          <FormattedMessage {...messages.Donate} />
          <Icon name="arrowFront" />
        </div>
        <div className="settings-row" onClick={handleLogout}>
          <Icon name="logout" />
          <FormattedMessage {...messages.LogOut} />
          <Icon name="arrowFront" />
        </div>
      </div>
    </>
  );
};

export default SettingsIndex;<|MERGE_RESOLUTION|>--- conflicted
+++ resolved
@@ -2,17 +2,7 @@
 import { FormattedMessage } from "react-intl";
 import { useDispatch } from "react-redux";
 import { useNavigate } from "react-router-dom";
-<<<<<<< HEAD
 import Icon from "Icons/Icon";
-=======
-import ArrowFront from "Icons/ArrowFront";
-import Gear from "Icons/Gear";
-import Profile from "Icons/Profile";
-import Relay from "Icons/Relay";
-import Heart from "Icons/Heart";
-import Logout from "Icons/Logout";
-import Bitcoin from "Icons/Bitcoin";
->>>>>>> 9c52be31
 import { logout } from "State/Login";
 
 import messages from "./messages";
@@ -45,13 +35,9 @@
           <Icon name="arrowFront" />
         </div>
         <div className="settings-row" onClick={() => navigate("wallet")}>
-          <div className="mr10">
-            <Bitcoin />
-          </div>
+          <Icon name="bitcoin" />
           <FormattedMessage defaultMessage="Wallet" />
-          <div className="align-end">
-            <ArrowFront />
-          </div>
+          <Icon name="arrowFront" />
         </div>
         <div className="settings-row" onClick={() => navigate("/donate")}>
           <Icon name="heart" />
