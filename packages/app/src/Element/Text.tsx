--- conflicted
+++ resolved
@@ -8,13 +8,9 @@
 import CashuNuts from "Element/Embed/CashuNuts";
 import RevealMedia from "./Event/RevealMedia";
 import { ProxyImg } from "./ProxyImg";
-<<<<<<< HEAD
-import { SpotlightMedia } from "./SpotlightMedia";
+import { SpotlightMediaModal } from "./Deck/SpotlightMedia";
 import HighlightedText from "./HighlightedText";
-=======
-import { SpotlightMediaModal } from "./Deck/SpotlightMedia";
 import { useTextTransformer } from "Hooks/useTextTransformCache";
->>>>>>> 60326ea1
 
 export interface TextProps {
   id: string;
@@ -25,14 +21,9 @@
   disableMediaSpotlight?: boolean;
   disableLinkPreview?: boolean;
   depth?: number;
-<<<<<<< HEAD
-  highlighText?: string;
-}
-
-export default function Text({ content, tags, creator, disableMedia, depth, disableMediaSpotlight, highlighText }: TextProps) {
-=======
   truncate?: number;
   className?: string;
+  highlighText?: string;
   onClick?: (e: React.MouseEvent) => void;
 }
 
@@ -47,9 +38,9 @@
   disableLinkPreview,
   truncate,
   className,
+  highlighText,
   onClick,
 }: TextProps) {
->>>>>>> 60326ea1
   const [showSpotlight, setShowSpotlight] = useState(false);
   const [imageIdx, setImageIdx] = useState(0);
 
@@ -57,7 +48,6 @@
 
   const images = elements.filter(a => a.type === "media" && a.mimeType?.startsWith("image")).map(a => a.content);
 
-<<<<<<< HEAD
   function renderContentWithHighlightedText(content: string, textToHighlight: string) {
     const textToHighlightArray = textToHighlight.trim().toLowerCase().split(' ');
     const re = new RegExp(`(${textToHighlightArray.join('|')})`, 'gi');
@@ -87,10 +77,6 @@
     );
   }
 
-  function renderChunk(a: ParsedFragment) {
-    if (a.type === "media" && !a.mimeType?.startsWith("unknown")) {
-      if (disableMedia ?? false) {
-=======
   const renderContent = () => {
     let lenCtr = 0;
     function renderChunk(a: ParsedFragment) {
@@ -113,7 +99,6 @@
             </a>
           );
         }
->>>>>>> 60326ea1
         return (
           <RevealMedia
             link={a.content}
@@ -129,41 +114,6 @@
             }}
           />
         );
-<<<<<<< HEAD
-      }
-      return (
-        <RevealMedia
-          link={a.content}
-          creator={creator}
-          onMediaClick={e => {
-            if (!disableMediaSpotlight) {
-              e.stopPropagation();
-              e.preventDefault();
-              setShowSpotlight(true);
-              const selected = images.findIndex(b => b === a.content);
-              setImageIdx(selected === -1 ? 0 : selected);
-            }
-          }}
-        />
-      );
-    } else {
-      switch (a.type) {
-        case "invoice":
-          return <Invoice invoice={a.content} />;
-        case "hashtag":
-          return <Hashtag tag={a.content} />;
-        case "cashu":
-          return <CashuNuts token={a.content} />;
-        case "media":
-        case "link":
-          return <HyperText link={a.content} depth={depth} />;
-        case "custom_emoji":
-          return <ProxyImg src={a.content} size={15} className="custom-emoji" />;
-        default:
-          return <div className="text-frag">
-            {highlighText ? renderContentWithHighlightedText(a.content, highlighText) : a.content}
-          </div>;
-=======
       } else {
         switch (a.type) {
           case "invoice":
@@ -178,9 +128,10 @@
           case "custom_emoji":
             return <ProxyImg src={a.content} size={15} className="custom-emoji" />;
           default:
-            return <div className="text-frag">{a.content}</div>;
+            return <div className="text-frag">
+              {highlighText ? renderContentWithHighlightedText(a.content, highlighText) : a.content}
+            </div>;
         }
->>>>>>> 60326ea1
       }
     }
 
