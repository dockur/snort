--- conflicted
+++ resolved
@@ -4,14 +4,9 @@
 import { useMemo } from "react";
 
 import SendSats from "Element/SendSats";
-<<<<<<< HEAD
 import Icon from "Icons/Icon";
-import useWebln from "Hooks/useWebln";
-=======
-import ZapCircle from "Icons/ZapCircle";
 import { useWallet } from "Wallet";
 import { decodeInvoice } from "Util";
->>>>>>> 9c52be31
 
 import messages from "./messages";
 
